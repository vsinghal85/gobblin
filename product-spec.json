{
  "name": "gobblin",
  "group": "com.linkedin.@spec.name@",
  "version": "0.0.99",
  "scmUrl": "git@gitli.corp.linkedin.com:ds-platform/gobblin.git",
  "owners": [
    "kgoodhop",
    "lqiao",
    "stakiar",
    "ynli",
    "mitu",
    "hcai",
    "cbotev"
  ],
  "comment": "",
  "description": "Gobblin - Universal Ingestion Framework",
  "watchers": [],
  "build": {
    "commands": {
      "snapshot": "ligradle release -x test --parallel",
      "build": "ligradle -Prelease=true release -x test --parallel",
      "clean": "ligradle clean",
      "test": "ligradle test -PallTests=true -Dtest.excludeGroups=slow,investigate"
    },
    "type": "gradle",
    "versions": {
      "rum": "3.*.*",
      "scala": "2.10.4",
      "gradle": "1.12",
      "java": "1.6"
    }
  },
  "deploy": {},
  "archive": {
    "artifacts": {},
    "repo_name": "DA-SVC"
  },
  "dependencyResolution": {},
  "external": {
    "avro": "org.apache.avro:avro:1.7.1",
    "avroMapred": "org.apache.avro:avro-mapred:1.7.6",
    "commonsCli": "commons-cli:commons-cli:1.2",
    "commonsDbcp": "commons-dbcp:commons-dbcp:1.4",
    "commonsEmail": "org.apache.commons:commons-email:1.3.2",
    "commonsLang": "commons-lang:commons-lang:2.4",
    "commonsConfiguration": "commons-configuration:commons-configuration:1.10",
    "commonsIo": "commons-io:commons-io:2.4",
    "commonsHttpClient": "commons-httpclient:commons-httpclient:3.1",
    "guava": "com.google.guava:guava:15.0",
    "gson": "com.google.code.gson:gson:2.2.4",
    "hadoop": "org.apache.hadoop:hadoop-core:1.2.1",
    "hadoopCommon": "org.apache.hadoop:hadoop-common:2.3.0",
    "hadoopClientCore": "org.apache.hadoop:hadoop-mapreduce-client-core:2.3.0",
    "httpclient": "org.apache.httpcomponents:httpclient:4.2.3",
    "httpcore": "org.apache.httpcomponents:httpcore:4.2.1",
    "quartz": "org.quartz-scheduler:quartz:2.2.1",
    "testng": "org.testng:testng:6.5.1",
    "jacksonCore": "org.codehaus.jackson:jackson-core-asl:1.9.13",
    "jacksonMapper": "org.codehaus.jackson:jackson-mapper-asl:1.9.13",
    "slf4j": "org.slf4j:slf4j-api:1.7.6",
    "log4j": "log4j:log4j:1.2.17",
    "log4jextras": "log4j:apache-log4j-extras:1.2.17",
    "slf4jLog4j": "org.slf4j:slf4j-log4j12:1.7.6",
    "jclOverSlf4j": "org.slf4j:jcl-over-slf4j:1.7.6",
    "jodaTime": "joda-time:joda-time:1.6",
    "metricsCore": "com.codahale.metrics:metrics-core:3.0.2",
    "commonsIO": "commons-io:commons-io:2.4",
    "influxdb": "org.influxdb:influxdb-java:1.2",
    "jsch": "com.jcraft:jsch:0.1.46",
    "commonsVfs": "org.apache.commons:commons-vfs2:2.0"
  },
<<<<<<< HEAD
=======
  "product": {},
>>>>>>> 6710be27
  "trunkDev": {
    "autoRevert": true,
    "containerInfrastructure": false
  },
  "extSCM": {}
}<|MERGE_RESOLUTION|>--- conflicted
+++ resolved
@@ -69,10 +69,7 @@
     "jsch": "com.jcraft:jsch:0.1.46",
     "commonsVfs": "org.apache.commons:commons-vfs2:2.0"
   },
-<<<<<<< HEAD
-=======
   "product": {},
->>>>>>> 6710be27
   "trunkDev": {
     "autoRevert": true,
     "containerInfrastructure": false
